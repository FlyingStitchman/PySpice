--- conflicted
+++ resolved
@@ -381,16 +381,10 @@
 
     def __init__(self, values, repeat_time=None, delay_time=None, dc=None):
 
-<<<<<<< HEAD
-        self.values = sum(([as_s(t), self.__as_unit__(x)] for (t, x) in values), [])
+        self.values = sum(([as_s(t), self.AS_UNIT(x)] for (t, x) in values), [])
         self.repeat_time = as_s(repeat_time, none=True)
         self.delay_time = as_s(delay_time, none=True)
         self.dc = self.__as_unit__(dc, none=True)
-=======
-        self.values = sum(([as_s(t), self.AS_UNIT(x)] for (t, x) in values), [])
-        self.repeate_time = as_s(repeate_time)
-        self.delay_time = as_s(delay_time)
->>>>>>> 9f2d855a
 
     ##############################################
 
