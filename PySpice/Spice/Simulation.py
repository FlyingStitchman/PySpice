--- conflicted
+++ resolved
@@ -575,20 +575,13 @@
 
     ##############################################
 
-<<<<<<< HEAD
     def initial_condition(self, _force=True, **kwargs):
-
-        """ Set initial condition for voltage nodes.
-=======
-    def initial_condition(self, **kwargs):
         """Set initial condition for voltage nodes.
->>>>>>> 819e7d2d
-
+        
         Usage::
 
             simulator.initial_condition([_force=bool, ]node_name1=value, ...)
 
-<<<<<<< HEAD
         If _force is True the node will be forced to the given voltage and only be taken into account
         during the start of a transient simulation. If _force is False the given value is a hint for
         DC convergence and will be taken into account for both DC and at the start of transient simulation.
@@ -597,12 +590,6 @@
         statement will be generated.
 
         """
-=======
-        """
-        for key, value in kwargs.items():
-            self._initial_condition['V({})'.format(str(key))] = str_spice(value)
->>>>>>> 819e7d2d
-
         d = {'V({})'.format(str(key)): str_spice(value) for key, value in kwargs.items()}
         if _force:
             self._initial_condition.update(d)
