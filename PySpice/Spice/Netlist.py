--- conflicted
+++ resolved
@@ -1151,17 +1151,10 @@
 
         self.title = str(title)
         self._ground = ground
-<<<<<<< HEAD
-        self._global_nodes = set(global_nodes) # .global
-        self._includes = [] # .include
-        self._libs = [] # .lib
-        self._parameters = {} # .param
-=======
         self._global_nodes = set(global_nodes)   # .global
         self._includes = []   # .include
         self._libs = []   # .lib, contains a (name, section) tuple
         self._parameters = {}   # .param
->>>>>>> 819e7d2d
 
         # Fixme: not implemented
         #  .csparam
@@ -1197,22 +1190,12 @@
     ##############################################
 
     def lib(self, name, section=None):
-<<<<<<< HEAD
-
         """Load a library."""
-
-=======
-        """Load a library."""
->>>>>>> 819e7d2d
         v = (name, section)
         if v not in self._libs:
             self._libs.append(v)
         else:
-<<<<<<< HEAD
-            self._logger.warn("Duplicated lib")
-=======
             self._logger.warn(f"Duplicated lib {v}")
->>>>>>> 819e7d2d
 
     ##############################################
 
@@ -1260,32 +1243,11 @@
     ##############################################
 
     def _str_libs(self, simulator=None):
-<<<<<<< HEAD
-
-=======
->>>>>>> 819e7d2d
         if self._libs:
             libs = []
             for lib, section in self._libs:
                 lib = Path(str(lib)).resolve()
                 if simulator:
-<<<<<<< HEAD
-                    lib_flavour = Path(str(lib) + '@' + simulator)
-                    if lib_flavour.exists():
-                        lib = lib_flavour
-                s = ".lib {}".format(lib)
-                if section:
-                    s += " {}".format(section)
-                libs.append(s)
-
-            return os.linesep.join(libs) + os.linesep
-        else:
-            return ''
-
-    ##############################################
-
-    def _str_globals(self):
-=======
                     lib_flavour = Path(f"{lib}@{simulator}")
                     if lib_flavour.exists():
                         lib = lib_flavour
@@ -1296,7 +1258,6 @@
             return os.linesep.join(libs) + os.linesep
         else:
             return ''
->>>>>>> 819e7d2d
 
     ##############################################
 
